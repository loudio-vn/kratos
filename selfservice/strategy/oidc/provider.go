package oidc

import (
	"context"
	"net/url"

	"golang.org/x/oauth2"

	"github.com/ory/kratos/x"
)

type Provider interface {
	Config() *Configuration
	OAuth2(ctx context.Context) (*oauth2.Config, error)
	Claims(ctx context.Context, exchange *oauth2.Token, query url.Values) (*Claims, error)
	AuthCodeURLOptions(r ider) []oauth2.AuthCodeOption
}

<<<<<<< HEAD
type TokenExchanger interface {
	Exchange(ctx context.Context, code string, opts ...oauth2.AuthCodeOption) (*oauth2.Token, error)
=======
type APIFlowProvider interface {
	ClaimsFromIdToken(ctx context.Context, rawIdToken string) (*Claims, error)
>>>>>>> 72386215
}

// ConvertibleBoolean is used as Apple casually sends the email_verified field as a string.
type Claims struct {
	Issuer              string               `json:"iss,omitempty"`
	Subject             string               `json:"sub,omitempty"`
	Name                string               `json:"name,omitempty"`
	GivenName           string               `json:"given_name,omitempty"`
	FamilyName          string               `json:"family_name,omitempty"`
	LastName            string               `json:"last_name,omitempty"`
	MiddleName          string               `json:"middle_name,omitempty"`
	Nickname            string               `json:"nickname,omitempty"`
	PreferredUsername   string               `json:"preferred_username,omitempty"`
	Profile             string               `json:"profile,omitempty"`
	Picture             string               `json:"picture,omitempty"`
	Website             string               `json:"website,omitempty"`
	Email               string               `json:"email,omitempty"`
	EmailVerified       x.ConvertibleBoolean `json:"email_verified,omitempty"`
	Gender              string               `json:"gender,omitempty"`
	Birthdate           string               `json:"birthdate,omitempty"`
	Zoneinfo            string               `json:"zoneinfo,omitempty"`
	Locale              string               `json:"locale,omitempty"`
	PhoneNumber         string               `json:"phone_number,omitempty"`
	PhoneNumberVerified bool                 `json:"phone_number_verified,omitempty"`
	UpdatedAt           int64                `json:"updated_at,omitempty"`
	HD                  string               `json:"hd,omitempty"`
	Team                string               `json:"team,omitempty"`
}<|MERGE_RESOLUTION|>--- conflicted
+++ resolved
@@ -16,13 +16,12 @@
 	AuthCodeURLOptions(r ider) []oauth2.AuthCodeOption
 }
 
-<<<<<<< HEAD
 type TokenExchanger interface {
 	Exchange(ctx context.Context, code string, opts ...oauth2.AuthCodeOption) (*oauth2.Token, error)
-=======
+}
+
 type APIFlowProvider interface {
 	ClaimsFromIdToken(ctx context.Context, rawIdToken string) (*Claims, error)
->>>>>>> 72386215
 }
 
 // ConvertibleBoolean is used as Apple casually sends the email_verified field as a string.
