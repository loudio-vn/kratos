--- conflicted
+++ resolved
@@ -2,11 +2,8 @@
 
 import (
 	"context"
-<<<<<<< HEAD
 	"net/url"
-=======
 	"fmt"
->>>>>>> 72386215
 
 	"github.com/pkg/errors"
 	"golang.org/x/oauth2"
@@ -113,9 +110,6 @@
 	return &claims, nil
 }
 
-<<<<<<< HEAD
-func (g *ProviderGenericOIDC) Claims(ctx context.Context, exchange *oauth2.Token, query url.Values) (*Claims, error) {
-=======
 func verifyAudience(received []string, expected []string) error {
 	for _, r := range received {
 		for _, e := range expected {
@@ -127,8 +121,7 @@
 	return fmt.Errorf("oidc: audience not valid: %v", received)
 }
 
-func (g *ProviderGenericOIDC) Claims(ctx context.Context, exchange *oauth2.Token) (*Claims, error) {
->>>>>>> 72386215
+func (g *ProviderGenericOIDC) Claims(ctx context.Context, exchange *oauth2.Token, query url.Values) (*Claims, error) {
 	raw, ok := exchange.Extra("id_token").(string)
 	if !ok || len(raw) == 0 {
 		return nil, errors.WithStack(ErrIDTokenMissing)
