# serve controls the configuration for the http(s) daemon
serve:
  admin:
    base_url: http://admin.kratos.ory.sh
    port: 1234
    host: admin.kratos.ory.sh
  public:
    base_url: http://public.kratos.ory.sh
    port: 1235
    host: public.kratos.ory.sh

dsn: sqlite://foo.db?mode=memory&_fk=true

log:
  level: debug

courier:
  smtp:
    connection_uri: smtp://foo:bar@baz/

identity:
  default_schema_url: http://test.kratos.ory.sh/default-identity.schema.json
  schemas:
    - id: other
      url: http://test.kratos.ory.sh/other-identity.schema.json

hashers:
  argon2:
    memory: 1MB
    iterations: 2
    parallelism: 4
    salt_length: 16
    key_length: 32
    dedicated_memory: 1GB
    expected_duration: 500ms
    expected_deviation: 500ms

secrets:
  cookie:
    - session-key-7f8a9b77-1
    - session-key-7f8a9b77-2

selfservice:
  default_browser_return_url: http://return-to-3-test.ory.sh/
  whitelisted_return_urls:
    - http://return-to-1-test.ory.sh/
    - http://return-to-2-test.ory.sh/
  methods:
    password:
      enabled: true
    oidc:
      enabled: true
      config:
        providers:
          - id: github
            provider: github
            client_id: a
            client_secret: b
            mapper_url: http://test.kratos.ory.sh/default-identity.schema.json
  flows:
    error:
      ui_url: http://test.kratos.ory.sh/error

    logout:
      after:
        default_browser_return_url: http://test.kratos.ory.sh:4000/

    recovery:
      enabled: true
      ui_url: http://test.kratos.ory.sh/recovery
      lifespan: 98m
      after:
        default_browser_return_url: http://test.kratos.ory.sh/dashboard
        hooks:
<<<<<<< HEAD
          - hook: web-hook
            config:
              url: https://test.kratos.ory.sh/after_recovery_hook
              method: GET
              body: /path/to/template.jsonnet
=======
          - hook: web_hook
            config:
              url: https://test.kratos.ory.sh/after_recovery_hook
              method: GET
>>>>>>> 8bcbacf3

    verification:
      enabled: true
      lifespan: 97m
      ui_url: http://test.kratos.ory.sh/verification
      after:
        default_browser_return_url: http://test.kratos.ory.sh/dashboard
        hooks:
<<<<<<< HEAD
          - hook: web-hook
            config:
              url: https://test.kratos.ory.sh/after_verification_hook
              method: GET
              body: /path/to/template.jsonnet
=======
          - hook: web_hook
            config:
              url: https://test.kratos.ory.sh/after_verification_hook
              method: GET
>>>>>>> 8bcbacf3

    settings:
      ui_url:  http://test.kratos.ory.sh/settings
      lifespan: 99m
      privileged_session_max_age: 5m
      after:
        default_browser_return_url: https://self-service/settings/return_to
        password:
          default_browser_return_url: https://self-service/settings/password/return_to
          hooks:
<<<<<<< HEAD
            - hook: web-hook
              config:
                url: https://test.kratos.ory.sh/after_settings_password_hook
                method: POST
                body: /path/to/template.jsonnet
        profile:
          hooks:
            - hook: web-hook
              config:
                url: https://test.kratos.ory.sh/after_settings_profile_hook
                method: POST
                body: /path/to/template.jsonnet
        hooks:
          - hook: web-hook
            config:
              url: https://test.kratos.ory.sh/after_settings_global_hook
              method: POST
              body: /path/to/template.jsonnet
=======
            - hook: web_hook
              config:
                url: https://test.kratos.ory.sh/after_settings_password_hook
                method: POST
        profile:
          hooks:
            - hook: web_hook
              config:
                url: https://test.kratos.ory.sh/after_settings_profile_hook
                method: POST
        hooks:
          - hook: web_hook
            config:
              url: https://test.kratos.ory.sh/after_settings_global_hook
              method: POST
>>>>>>> 8bcbacf3

    login:
      ui_url: http://test.kratos.ory.sh/login
      lifespan: 99m
      before:
        hooks:
          - hook: web-hook
            config:
              url: https://test.kratos.ory.sh/before_login_hook
              method: POST
      after:
        default_browser_return_url: https://self-service/login/return_to
        password:
          default_browser_return_url: https://self-service/login/password/return_to
          hooks:
            - hook: revoke_active_sessions
<<<<<<< HEAD
            - hook: web-hook
              config:
                url: https://test.kratos.ory.sh/after_login_password_hook
                method: POST
                body: /path/to/template.jsonnet
                auth:
                  type: basic-auth
                  config:
                    user: test-user
                    password: super-secret
        oidc:
          hooks:
            - hook: web-hook
              config:
                url: https://test.kratos.ory.sh/after_login_oidc_hook
                method: GET
                body: /path/to/template.jsonnet
            - hook: revoke_active_sessions
        hooks:
          - hook: web-hook
            config:
              url: https://test.kratos.ory.sh/after_login_global_hook
              method: POST
              body: /path/to/template.jsonnet
=======
            - hook: web_hook
              config:
                url: https://test.kratos.ory.sh/after_login_password_hook
                method: POST
        oidc:
          hooks:
            - hook: web_hook
              config:
                url: https://test.kratos.ory.sh/after_login_oidc_hook
                method: GET
            - hook: revoke_active_sessions
        hooks:
          - hook: web_hook
            config:
              url: https://test.kratos.ory.sh/after_login_global_hook
              method: POST
>>>>>>> 8bcbacf3

    registration:
      ui_url: http://test.kratos.ory.sh/register
      lifespan: 98m
      before:
        hooks:
          - hook: web-hook
            config:
              url: https://test.kratos.ory.sh/before_registration_hook
              method: GET
      after:
        default_browser_return_url: https://self-service/registration/return_to
        password:
          hooks:
            - hook: session
<<<<<<< HEAD
            - hook: web-hook
              config:
                url: https://test.kratos.ory.sh/after_registration_password_hook
                method: POST
                body: /path/to/template.jsonnet
        hooks:
          - hook: web-hook
            config:
              url: https://test.kratos.ory.sh/after_registration_global_hook
              method: POST
              body: /path/to/template.jsonnet
              auth:
                type: api-key
                config:
                  name: My-Key
                  value: My-Key-Value
                  in: header
        oidc:
          default_browser_return_url: https://self-service/registration/oidc/return_to
          hooks:
            - hook: web-hook
              config:
                url: https://test.kratos.ory.sh/after_registration_oidc_hook
                method: GET
                body: /path/to/template.jsonnet
=======
            - hook: web_hook
              config:
                url: https://test.kratos.ory.sh/after_registration_password_hook
                method: POST
        hooks:
          - hook: web_hook
            config:
              url: https://test.kratos.ory.sh/after_registration_global_hook
              method: POST
        oidc:
          default_browser_return_url: https://self-service/registration/oidc/return_to
          hooks:
            - hook: web_hook
              config:
                url: https://test.kratos.ory.sh/after_registration_oidc_hook
                method: GET
>>>>>>> 8bcbacf3
            - hook: session<|MERGE_RESOLUTION|>--- conflicted
+++ resolved
@@ -72,18 +72,11 @@
       after:
         default_browser_return_url: http://test.kratos.ory.sh/dashboard
         hooks:
-<<<<<<< HEAD
-          - hook: web-hook
+          - hook: web_hook
             config:
               url: https://test.kratos.ory.sh/after_recovery_hook
               method: GET
               body: /path/to/template.jsonnet
-=======
-          - hook: web_hook
-            config:
-              url: https://test.kratos.ory.sh/after_recovery_hook
-              method: GET
->>>>>>> 8bcbacf3
 
     verification:
       enabled: true
@@ -92,18 +85,11 @@
       after:
         default_browser_return_url: http://test.kratos.ory.sh/dashboard
         hooks:
-<<<<<<< HEAD
-          - hook: web-hook
+          - hook: web_hook
             config:
               url: https://test.kratos.ory.sh/after_verification_hook
               method: GET
               body: /path/to/template.jsonnet
-=======
-          - hook: web_hook
-            config:
-              url: https://test.kratos.ory.sh/after_verification_hook
-              method: GET
->>>>>>> 8bcbacf3
 
     settings:
       ui_url:  http://test.kratos.ory.sh/settings
@@ -114,49 +100,31 @@
         password:
           default_browser_return_url: https://self-service/settings/password/return_to
           hooks:
-<<<<<<< HEAD
-            - hook: web-hook
+            - hook: web_hook
               config:
                 url: https://test.kratos.ory.sh/after_settings_password_hook
                 method: POST
                 body: /path/to/template.jsonnet
         profile:
           hooks:
-            - hook: web-hook
+            - hook: web_hook
               config:
                 url: https://test.kratos.ory.sh/after_settings_profile_hook
                 method: POST
                 body: /path/to/template.jsonnet
         hooks:
-          - hook: web-hook
+          - hook: web_hook
             config:
               url: https://test.kratos.ory.sh/after_settings_global_hook
               method: POST
               body: /path/to/template.jsonnet
-=======
-            - hook: web_hook
-              config:
-                url: https://test.kratos.ory.sh/after_settings_password_hook
-                method: POST
-        profile:
-          hooks:
-            - hook: web_hook
-              config:
-                url: https://test.kratos.ory.sh/after_settings_profile_hook
-                method: POST
-        hooks:
-          - hook: web_hook
-            config:
-              url: https://test.kratos.ory.sh/after_settings_global_hook
-              method: POST
->>>>>>> 8bcbacf3
 
     login:
       ui_url: http://test.kratos.ory.sh/login
       lifespan: 99m
       before:
         hooks:
-          - hook: web-hook
+          - hook: web_hook
             config:
               url: https://test.kratos.ory.sh/before_login_hook
               method: POST
@@ -166,8 +134,7 @@
           default_browser_return_url: https://self-service/login/password/return_to
           hooks:
             - hook: revoke_active_sessions
-<<<<<<< HEAD
-            - hook: web-hook
+            - hook: web_hook
               config:
                 url: https://test.kratos.ory.sh/after_login_password_hook
                 method: POST
@@ -179,43 +146,25 @@
                     password: super-secret
         oidc:
           hooks:
-            - hook: web-hook
+            - hook: web_hook
               config:
                 url: https://test.kratos.ory.sh/after_login_oidc_hook
                 method: GET
                 body: /path/to/template.jsonnet
             - hook: revoke_active_sessions
         hooks:
-          - hook: web-hook
+          - hook: web_hook
             config:
               url: https://test.kratos.ory.sh/after_login_global_hook
               method: POST
               body: /path/to/template.jsonnet
-=======
-            - hook: web_hook
-              config:
-                url: https://test.kratos.ory.sh/after_login_password_hook
-                method: POST
-        oidc:
-          hooks:
-            - hook: web_hook
-              config:
-                url: https://test.kratos.ory.sh/after_login_oidc_hook
-                method: GET
-            - hook: revoke_active_sessions
-        hooks:
-          - hook: web_hook
-            config:
-              url: https://test.kratos.ory.sh/after_login_global_hook
-              method: POST
->>>>>>> 8bcbacf3
 
     registration:
       ui_url: http://test.kratos.ory.sh/register
       lifespan: 98m
       before:
         hooks:
-          - hook: web-hook
+          - hook: web_hook
             config:
               url: https://test.kratos.ory.sh/before_registration_hook
               method: GET
@@ -224,14 +173,13 @@
         password:
           hooks:
             - hook: session
-<<<<<<< HEAD
-            - hook: web-hook
+            - hook: web_hook
               config:
                 url: https://test.kratos.ory.sh/after_registration_password_hook
                 method: POST
                 body: /path/to/template.jsonnet
         hooks:
-          - hook: web-hook
+          - hook: web_hook
             config:
               url: https://test.kratos.ory.sh/after_registration_global_hook
               method: POST
@@ -245,27 +193,9 @@
         oidc:
           default_browser_return_url: https://self-service/registration/oidc/return_to
           hooks:
-            - hook: web-hook
+            - hook: web_hook
               config:
                 url: https://test.kratos.ory.sh/after_registration_oidc_hook
                 method: GET
                 body: /path/to/template.jsonnet
-=======
-            - hook: web_hook
-              config:
-                url: https://test.kratos.ory.sh/after_registration_password_hook
-                method: POST
-        hooks:
-          - hook: web_hook
-            config:
-              url: https://test.kratos.ory.sh/after_registration_global_hook
-              method: POST
-        oidc:
-          default_browser_return_url: https://self-service/registration/oidc/return_to
-          hooks:
-            - hook: web_hook
-              config:
-                url: https://test.kratos.ory.sh/after_registration_oidc_hook
-                method: GET
->>>>>>> 8bcbacf3
             - hook: session